--- conflicted
+++ resolved
@@ -1,9 +1,3 @@
-<<<<<<< HEAD
-## 1.26.13
-
-* Fix a bug where custom property values in plain CSS were being parsed as
-  normal property values.
-=======
 ## 1.27.0
 
 * Adds an overload to `map.merge()` that supports merging a nested map.
@@ -68,13 +62,15 @@
 
   [map-deep-remove]: https://sass-lang.com/documentation/modules/map#deep-remove
 
+* Fix a bug where custom property values in plain CSS were being parsed as
+  normal property values.
+
 ### Dart API
 
 * Add a `Value.tryMap()` function which returns the `Value` as a `SassMap` if
   it's a valid map, or `null` otherwise. This allows function authors to safely
   retrieve maps even if they're internally stored as empty lists, without having
   to catch exceptions from `Value.assertMap()`.
->>>>>>> b5d5f952
 
 ## 1.26.12
 
