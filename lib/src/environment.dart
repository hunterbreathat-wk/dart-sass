// Copyright 2016 Google Inc. Use of this source code is governed by an
// MIT-style license that can be found in the LICENSE file or at
// https://opensource.org/licenses/MIT.

// DO NOT EDIT. This file was generated from async_environment.dart.
// See tool/grind/synchronize.dart for details.
//
<<<<<<< HEAD
// Checksum: 23da0a0dca141c7ac432dc64958c4240eeceb23d
=======
// Checksum: 0e6357eae4a02ebe64d8cdbf48a14797f98a418c
>>>>>>> 51b44619
//
// ignore_for_file: unused_import

import 'dart:collection';

import 'package:meta/meta.dart';
import 'package:path/path.dart' as p;
import 'package:source_span/source_span.dart';

import 'ast/css.dart';
import 'ast/node.dart';
import 'ast/sass.dart';
import 'callable.dart';
import 'exception.dart';
import 'extend/extender.dart';
import 'module.dart';
import 'module/forwarded_view.dart';
import 'util/merged_map_view.dart';
import 'util/public_member_map_view.dart';
import 'utils.dart';
import 'value.dart';
import 'visitor/clone_css.dart';

/// The lexical environment in which Sass is executed.
///
/// This tracks lexically-scoped information, such as variables, functions, and
/// mixins.
class Environment {
  /// The modules used in the current scope, indexed by their namespaces.
  Map<String, Module<Callable>> get modules => UnmodifiableMapView(_modules);
  final Map<String, Module<Callable>> _modules;

  /// The namespaceless modules used in the current scope.
  ///
  /// This is `null` if there are no namespaceless modules.
  Set<Module<Callable>> _globalModules;

  /// The modules forwarded by this module.
  ///
  /// This is `null` if there are no forwarded modules.
  List<Module<Callable>> _forwardedModules;

  /// Modules from [_modules], [_globalModules], and [_forwardedModules], in the
  /// order in which they were `@use`d.
  final List<Module<Callable>> _allModules;

  /// A list of variables defined at each lexical scope level.
  ///
  /// Each scope maps the names of declared variables to their values. These
  /// maps are *normalized*, meaning that they treat hyphens and underscores in
  /// its keys interchangeably.
  ///
  /// The first element is the global scope, and each successive element is
  /// deeper in the tree.
  final List<Map<String, Value>> _variables;

  /// The nodes where each variable in [_variables] was defined.
  ///
  /// This is `null` if source mapping is disabled.
  ///
  /// This stores [AstNode]s rather than [FileSpan]s so it can avoid calling
  /// [AstNode.span] if the span isn't required, since some nodes need to do
  /// real work to manufacture a source span.
  final List<Map<String, AstNode>> _variableNodes;

  /// A map of variable names to their indices in [_variables].
  ///
  /// This map is *normalized*, meaning that it treats hyphens and underscores
  /// in its keys interchangeably.
  ///
  /// This map is filled in as-needed, and may not be complete.
  final Map<String, int> _variableIndices;

  /// A list of functions defined at each lexical scope level.
  ///
  /// Each scope maps the names of declared functions to their values. These
  /// maps are *normalized*, meaning that they treat hyphens and underscores in
  /// its keys interchangeably.
  ///
  /// The first element is the global scope, and each successive element is
  /// deeper in the tree.
  final List<Map<String, Callable>> _functions;

  /// A map of function names to their indices in [_functions].
  ///
  /// This map is *normalized*, meaning that it treats hyphens and underscores
  /// in its keys interchangeably.
  ///
  /// This map is filled in as-needed, and may not be complete.
  final Map<String, int> _functionIndices;

  /// A list of mixins defined at each lexical scope level.
  ///
  /// Each scope maps the names of declared mixins to their values. These
  /// maps are *normalized*, meaning that they treat hyphens and underscores in
  /// its keys interchangeably.
  ///
  /// The first element is the global scope, and each successive element is
  /// deeper in the tree.
  final List<Map<String, Callable>> _mixins;

  /// A map of mixin names to their indices in [_mixins].
  ///
  /// This map is *normalized*, meaning that it treats hyphens and underscores
  /// in its keys interchangeably.
  ///
  /// This map is filled in as-needed, and may not be complete.
  final Map<String, int> _mixinIndices;

  /// The content block passed to the lexically-enclosing mixin, or `null` if
  /// this is not in a mixin, or if no content block was passed.
  UserDefinedCallable<Environment> get content => _content;
  UserDefinedCallable<Environment> _content;

  /// Whether the environment is lexically at the root of the document.
  bool get atRoot => _variables.length == 1;

  /// Whether the environment is lexically within a mixin.
  bool get inMixin => _inMixin;
  var _inMixin = false;

  /// Whether the environment is currently in a global or semi-global scope.
  ///
  /// A semi-global scope can assign to global variables, but it doesn't declare
  /// them by default.
  var _inSemiGlobalScope = true;

  /// The name of the last variable that was accessed.
  ///
  /// This is cached to speed up repeated references to the same variable, as
  /// well as references to the last variable's [FileSpan].
  String _lastVariableName;

  /// The index in [_variables] of the last variable that was accessed.
  int _lastVariableIndex;

  /// Creates an [Environment].
  ///
  /// If [sourceMap] is `true`, this tracks variables' source locations
  Environment({bool sourceMap = false})
      : _modules = {},
        _globalModules = null,
        _forwardedModules = null,
        _allModules = [],
        _variables = [{}],
        _variableNodes = sourceMap ? [{}] : null,
        _variableIndices = {},
        _functions = [{}],
        _functionIndices = {},
        _mixins = [{}],
        _mixinIndices = {};

  Environment._(
      this._modules,
      this._globalModules,
      this._forwardedModules,
      this._allModules,
      this._variables,
      this._variableNodes,
      this._functions,
      this._mixins,
      this._content)
      // Lazily fill in the indices rather than eagerly copying them from the
      // existing environment in closure() because the copying took a lot of
      // time and was rarely helpful. This saves a bunch of time on Susy's
      // tests.
      : _variableIndices = {},
        _functionIndices = {},
        _mixinIndices = {};

  /// Creates a closure based on this environment.
  ///
  /// Any scope changes in this environment will not affect the closure.
  /// However, any new declarations or assignments in scopes that are visible
  /// when the closure was created will be reflected.
  Environment closure() => Environment._(
      _modules,
      _globalModules,
      _forwardedModules,
      _allModules,
      _variables.toList(),
      _variableNodes?.toList(),
      _functions.toList(),
      _mixins.toList(),
      _content);

  /// Returns a new global environment.
  ///
  /// The returned environment shares this environment's global variables,
  /// functions, and mixins, but not its modules.
  Environment global() => Environment._(
      {},
      null,
      null,
      [],
      _variables.toList(),
      _variableNodes?.toList(),
      _functions.toList(),
      _mixins.toList(),
      _content);

  /// Adds [module] to the set of modules visible in this environment.
  ///
  /// If [namespace] is passed, the module is made available under that
  /// namespace.
  ///
  /// Throws a [SassScriptException] if there's already a module with the given
  /// [namespace], or if [namespace] is `null` and [module] defines a variable
  /// with the same name as a variable defined in this environment.
  void addModule(Module<Callable> module, {String namespace}) {
    if (namespace == null) {
      _globalModules ??= Set();
      _globalModules.add(module);
      _allModules.add(module);

      for (var name in _variables.first.keys) {
        if (module.variables.containsKey(name)) {
          throw SassScriptException(
              'This module and the new module both define a variable named '
              '"\$$name".');
        }
      }
    } else {
      if (_modules.containsKey(namespace)) {
        throw SassScriptException(
            "There's already a module with namespace \"$namespace\".");
      }

      _modules[namespace] = module;
      _allModules.add(module);
    }
  }

  /// Exposes the members in [module] to downstream modules as though they were
  /// defined in this module, according to the modifications defined by [rule].
  void forwardModule(Module<Callable> module, ForwardRule rule) {
    _forwardedModules ??= [];

    var view = ForwardedModuleView(module, rule);
    for (var other in _forwardedModules) {
      _assertNoConflicts(view.variables, other.variables, "variable", other);
      _assertNoConflicts(view.functions, other.functions, "function", other);
      _assertNoConflicts(view.mixins, other.mixins, "mixin", other);
    }

    // Add the original module to [_allModules] (rather than the
    // [ForwardedModuleView]) so that we can de-duplicate upstream modules using
    // `==`. This is safe because upstream modules are only used for collating
    // CSS, not for the members they expose.
    _allModules.add(module);
    _forwardedModules.add(view);
  }

  /// Throws a [SassScriptException] if [newMembers] has any keys that overlap
  /// with [oldMembers].
  ///
  /// The [type] and [oldModule] is used for error reporting.
  void _assertNoConflicts(Map<String, Object> newMembers,
      Map<String, Object> oldMembers, String type, Module<Callable> oldModule) {
    Map<String, Object> smaller;
    Map<String, Object> larger;
    if (newMembers.length < oldMembers.length) {
      smaller = newMembers;
      larger = oldMembers;
    } else {
      smaller = oldMembers;
      larger = newMembers;
    }

    for (var name in smaller.keys) {
      if (larger.containsKey(name)) {
        if (type == "variable") name = "\$$name";
        throw SassScriptException(
            'Module ${p.prettyUri(oldModule.url)} and the new module both '
            'forward a $type named $name.');
      }
    }
  }

  /// Makes the members forwarded by [module] available in the current
  /// environment.
  ///
  /// This is called when [module] is `@import`ed.
  void importForwards(Module<Callable> module) {
    if (module is _EnvironmentModule) {
      for (var forwarded in module._environment._forwardedModules ??
          const <Module<Callable>>[]) {
        _globalModules ??= {};
        _globalModules.add(forwarded);

        // Remove existing definitions that the forwarded members are now
        // shadowing.
        for (var variable in forwarded.variables.keys) {
          var index =
              _variableIndices.remove(variable) ?? _variableIndex(variable);
          if (index != null) {
            _variables[index].remove(variable);
            if (_variableNodes != null) _variableNodes[index].remove(variable);
          }
        }
        for (var function in forwarded.functions.keys) {
          var index =
              _functionIndices.remove(function) ?? _functionIndex(function);
          if (index != null) _functions[index].remove(function);
        }
        for (var mixin in forwarded.mixins.keys) {
          var index = _mixinIndices.remove(mixin) ?? _mixinIndex(mixin);
          if (index != null) _mixins[index].remove(mixin);
        }
      }
    }
  }

  /// Returns the value of the variable named [name], optionally with the given
  /// [namespace], or `null` if no such variable is declared.
  ///
  /// Throws a [SassScriptException] if there is no module named [namespace], or
  /// if multiple global modules expose variables named [name].
  Value getVariable(String name, {String namespace}) {
    if (namespace != null) return _getModule(namespace).variables[name];

    if (_lastVariableName == name) {
      return _variables[_lastVariableIndex][name] ??
          _getVariableFromGlobalModule(name);
    }

    var index = _variableIndices[name];
    if (index != null) {
      _lastVariableName = name;
      _lastVariableIndex = index;
      return _variables[index][name] ?? _getVariableFromGlobalModule(name);
    }

    index = _variableIndex(name);
    if (index == null) return _getVariableFromGlobalModule(name);

    _lastVariableName = name;
    _lastVariableIndex = index;
    _variableIndices[name] = index;
    return _variables[index][name] ?? _getVariableFromGlobalModule(name);
  }

  /// Returns the value of the variable named [name] from a namespaceless
  /// module, or `null` if no such variable is declared in any namespaceless
  /// module.
  Value _getVariableFromGlobalModule(String name) =>
      _fromOneModule("variable", (module) => module.variables[name]);

  /// Returns the node for the variable named [name], or `null` if no such
  /// variable is declared.
  ///
  /// This node is intended as a proxy for the [FileSpan] indicating where the
  /// variable's value originated. It's returned as an [AstNode] rather than a
  /// [FileSpan] so we can avoid calling [AstNode.span] if the span isn't
  /// required, since some nodes need to do real work to manufacture a source
  /// span.
  AstNode getVariableNode(String name, {String namespace}) {
    if (namespace != null) return _getModule(namespace).variableNodes[name];

    if (_lastVariableName == name) {
      return _variableNodes[_lastVariableIndex][name] ??
          _getVariableNodeFromGlobalModule(name);
    }

    var index = _variableIndices[name];
    if (index != null) {
      _lastVariableName = name;
      _lastVariableIndex = index;
      return _variableNodes[index][name] ??
          _getVariableNodeFromGlobalModule(name);
    }

    index = _variableIndex(name);
    if (index == null) return _getVariableNodeFromGlobalModule(name);

    _lastVariableName = name;
    _lastVariableIndex = index;
    _variableIndices[name] = index;
    return _variableNodes[index][name] ??
        _getVariableNodeFromGlobalModule(name);
  }

  /// Returns the node for the variable named [name] from a namespaceless
  /// module, or `null` if no such variable is declared.
  ///
  /// This node is intended as a proxy for the [FileSpan] indicating where the
  /// variable's value originated. It's returned as an [AstNode] rather than a
  /// [FileSpan] so we can avoid calling [AstNode.span] if the span isn't
  /// required, since some nodes need to do real work to manufacture a source
  /// span.
  AstNode _getVariableNodeFromGlobalModule(String name) {
    // There isn't a real variable defined as this index, but it will cause
    // [getVariable] to short-circuit and get to this function faster next time
    // the variable is accessed.
    _lastVariableName = name;
    _lastVariableIndex = 0;

    if (_globalModules == null) return null;

    // We don't need to worry about multiple modules defining the same variable,
    // because that's already been checked by [getVariable].
    for (var module in _globalModules) {
      var value = module.variableNodes[name];
      if (value != null) return value;
    }
    return null;
  }

  /// Returns whether a variable named [name] exists.
  bool variableExists(String name) => getVariable(name) != null;

  /// Returns whether a global variable named [name] exists.
  ///
  /// Throws a [SassScriptException] if there is no module named [namespace], or
  /// if multiple global modules expose functions named [name].
  bool globalVariableExists(String name, {String namespace}) {
    if (namespace != null) {
      return _getModule(namespace).variables.containsKey(name);
    }
    if (_variables.first.containsKey(name)) return true;
    return _getVariableFromGlobalModule(name) != null;
  }

  /// Returns the index of the last map in [_variables] that has a [name] key,
  /// or `null` if none exists.
  int _variableIndex(String name) {
    for (var i = _variables.length - 1; i >= 0; i--) {
      if (_variables[i].containsKey(name)) return i;
    }
    return null;
  }

  /// Sets the variable named [name] to [value], associated with
  /// [nodeWithSpan]'s source span.
  ///
  /// If [namespace] is passed, this sets the variable in the module with the
  /// given namespace, if that module exposes a variable with that name.
  ///
  /// If [global] is `true`, this sets the variable at the top-level scope.
  /// Otherwise, if the variable was already defined, it'll set it in the
  /// previous scope. If it's undefined, it'll set it in the current scope.
  ///
  /// This takes an [AstNode] rather than a [FileSpan] so it can avoid calling
  /// [AstNode.span] if the span isn't required, since some nodes need to do
  /// real work to manufacture a source span.
  ///
  /// Throws a [SassScriptException] if [namespace] is passed but no module is
  /// defined with the given namespace, if no variable with the given [name] is
  /// defined in module with the given namespace, or if no [namespace] is passed
  /// and multiple global modules define variables named [name].
  void setVariable(String name, Value value, AstNode nodeWithSpan,
      {String namespace, bool global = false}) {
    if (namespace != null) {
      _getModule(namespace).setVariable(name, value, nodeWithSpan);
      return;
    }

    if (global || atRoot) {
      // Don't set the index if there's already a variable with the given name,
      // since local accesses should still return the local variable.
      _variableIndices.putIfAbsent(name, () {
        _lastVariableName = name;
        _lastVariableIndex = 0;
        return 0;
      });

      // If this module doesn't already contain a variable named [name], try
      // setting it in a global module.
      if (!_variables.first.containsKey(name) && _globalModules != null) {
        var moduleWithName = _fromOneModule("variable",
            (module) => module.variables.containsKey(name) ? module : null);
        if (moduleWithName != null) {
          moduleWithName.setVariable(name, value, nodeWithSpan);
          return;
        }
      }

      _variables.first[name] = value;
      if (_variableNodes != null) _variableNodes.first[name] = nodeWithSpan;
      return;
    }

    var index = _lastVariableName == name
        ? _lastVariableIndex
        : _variableIndices.putIfAbsent(
            name, () => _variableIndex(name) ?? _variables.length - 1);
    if (!_inSemiGlobalScope && index == 0) {
      index = _variables.length - 1;
      _variableIndices[name] = index;
    }

    _lastVariableName = name;
    _lastVariableIndex = index;
    _variables[index][name] = value;
    if (_variableNodes != null) _variableNodes[index][name] = nodeWithSpan;
  }

  /// Sets the variable named [name] to [value], associated with
  /// [nodeWithSpan]'s source span.
  ///
  /// Unlike [setVariable], this will declare the variable in the current scope
  /// even if a declaration already exists in an outer scope.
  ///
  /// This takes an [AstNode] rather than a [FileSpan] so it can avoid calling
  /// [AstNode.span] if the span isn't required, since some nodes need to do
  /// real work to manufacture a source span.
  void setLocalVariable(String name, Value value, AstNode nodeWithSpan) {
    var index = _variables.length - 1;
    _lastVariableName = name;
    _lastVariableIndex = index;
    _variableIndices[name] = index;
    _variables[index][name] = value;
    if (_variableNodes != null) _variableNodes[index][name] = nodeWithSpan;
  }

  /// Returns the value of the function named [name], optionally with the given
  /// [namespace], or `null` if no such variable is declared.
  ///
  /// Throws a [SassScriptException] if there is no module named [namespace], or
  /// if multiple global modules expose functions named [name].
  Callable getFunction(String name, {String namespace}) {
    if (namespace != null) return _getModule(namespace).functions[name];

    var index = _functionIndices[name];
    if (index != null) {
      return _functions[index][name] ?? _getFunctionFromGlobalModule(name);
    }

    index = _functionIndex(name);
    if (index == null) return _getFunctionFromGlobalModule(name);

    _functionIndices[name] = index;
    return _functions[index][name] ?? _getFunctionFromGlobalModule(name);
  }

  /// Returns the value of the function named [name] from a namespaceless
  /// module, or `null` if no such function is declared in any namespaceless
  /// module.
  Callable _getFunctionFromGlobalModule(String name) =>
      _fromOneModule("function", (module) => module.functions[name]);

  /// Returns the index of the last map in [_functions] that has a [name] key,
  /// or `null` if none exists.
  int _functionIndex(String name) {
    for (var i = _functions.length - 1; i >= 0; i--) {
      if (_functions[i].containsKey(name)) return i;
    }
    return null;
  }

  /// Returns whether a function named [name] exists.
  ///
  /// Throws a [SassScriptException] if there is no module named [namespace], or
  /// if multiple global modules expose functions named [name].
  bool functionExists(String name, {String namespace}) =>
      getFunction(name, namespace: namespace) != null;

  /// Sets the variable named [name] to [value] in the current scope.
  void setFunction(Callable callable) {
    var index = _functions.length - 1;
    _functionIndices[callable.name] = index;
    _functions[index][callable.name] = callable;
  }

  /// Returns the value of the mixin named [name], optionally with the given
  /// [namespace], or `null` if no such variable is declared.
  ///
  /// Throws a [SassScriptException] if there is no module named [namespace], or
  /// if multiple global modules expose mixins named [name].
  Callable getMixin(String name, {String namespace}) {
    if (namespace != null) return _getModule(namespace).mixins[name];

    var index = _mixinIndices[name];
    if (index != null) {
      return _mixins[index][name] ?? _getMixinFromGlobalModule(name);
    }

    index = _mixinIndex(name);
    if (index == null) return _getMixinFromGlobalModule(name);

    _mixinIndices[name] = index;
    return _mixins[index][name] ?? _getMixinFromGlobalModule(name);
  }

  /// Returns the value of the mixin named [name] from a namespaceless
  /// module, or `null` if no such mixin is declared in any namespaceless
  /// module.
  Callable _getMixinFromGlobalModule(String name) =>
      _fromOneModule("mixin", (module) => module.mixins[name]);

  /// Returns the index of the last map in [_mixins] that has a [name] key, or
  /// `null` if none exists.
  int _mixinIndex(String name) {
    for (var i = _mixins.length - 1; i >= 0; i--) {
      if (_mixins[i].containsKey(name)) return i;
    }
    return null;
  }

  /// Returns whether a mixin named [name] exists.
  ///
  /// Throws a [SassScriptException] if there is no module named [namespace], or
  /// if multiple global modules expose functions named [name].
  bool mixinExists(String name, {String namespace}) =>
      getMixin(name, namespace: namespace) != null;

  /// Sets the variable named [name] to [value] in the current scope.
  void setMixin(Callable callable) {
    var index = _mixins.length - 1;
    _mixinIndices[callable.name] = index;
    _mixins[index][callable.name] = callable;
  }

  /// Sets [content] as [this.content] for the duration of [callback].
  void withContent(UserDefinedCallable<Environment> content, void callback()) {
    var oldContent = _content;
    _content = content;
    callback();
    _content = oldContent;
  }

  /// Sets [inMixin] to `true` for the duration of [callback].
  void asMixin(void callback()) {
    var oldInMixin = _inMixin;
    _inMixin = true;
    callback();
    _inMixin = oldInMixin;
  }

  /// Runs [callback] in a new scope.
  ///
  /// Variables, functions, and mixins declared in a given scope are
  /// inaccessible outside of it. If [semiGlobal] is passed, this scope can
  /// assign to global variables without a `!global` declaration.
  ///
  /// If [when] is false, this doesn't create a new scope and instead just
  /// executes [callback] and returns its result.
  T scope<T>(T callback(), {bool semiGlobal = false, bool when = true}) {
    if (!when) {
      // We still have to track semi-globalness so that
      //
      //     div {
      //       @if ... {
      //         $x: y;
      //       }
      //     }
      //
      // doesn't assign to the global scope.
      var wasInSemiGlobalScope = _inSemiGlobalScope;
      _inSemiGlobalScope = semiGlobal;
      try {
        return callback();
      } finally {
        _inSemiGlobalScope = wasInSemiGlobalScope;
      }
    }

    semiGlobal = semiGlobal && _inSemiGlobalScope;
    var wasInSemiGlobalScope = _inSemiGlobalScope;
    _inSemiGlobalScope = semiGlobal;

    _variables.add({});
    _variableNodes?.add({});
    _functions.add({});
    _mixins.add({});
    try {
      return callback();
    } finally {
      _inSemiGlobalScope = wasInSemiGlobalScope;
      _lastVariableName = null;
      _lastVariableIndex = null;
      for (var name in _variables.removeLast().keys) {
        _variableIndices.remove(name);
      }
      for (var name in _functions.removeLast().keys) {
        _functionIndices.remove(name);
      }
      for (var name in _mixins.removeLast().keys) {
        _mixinIndices.remove(name);
      }
    }
  }

  /// Returns a module that represents the top-level members defined in [this],
  /// that contains [css] as its CSS tree, which can be extended using
  /// [extender].
  Module<Callable> toModule(CssStylesheet css, Extender extender) =>
      _EnvironmentModule(this, css, extender, forwarded: _forwardedModules);

  /// Returns the module with the given [namespace], or throws a
  /// [SassScriptException] if none exists.
  Module<Callable> _getModule(String namespace) {
    var module = _modules[namespace];
    if (module != null) return module;

    throw SassScriptException(
        'There is no module with the namespace "$namespace".');
  }

  /// Returns the result of [callback] if it returns non-`null` for exactly one
  /// module in [_globalModules].
  ///
  /// Returns `null` if [callback] returns `null` for all modules. Throws an
  /// error if [callback] returns non-`null` for more than one module.
  ///
  /// The [type] should be the singular name of the value type being returned.
  /// It's used to format an appropriate error message.
  T _fromOneModule<T>(String type, T callback(Module<Callable> module)) {
    if (_globalModules == null) return null;

    T value;
    for (var module in _globalModules) {
      var valueInModule = callback(module);
      if (valueInModule != null && value != null) {
        throw SassScriptException(
<<<<<<< HEAD
            'Multiple global modules have a $type named "$name":\n' +
                bulletedList(_globalModules
                    .where((module) => callback(module) != null)
                    .map((module) => p.prettyUri(module.url))));
=======
            'This $type is available from multiple global modules.');
>>>>>>> 51b44619
      }

      value = valueInModule;
    }
    return value;
  }
}

/// A module that represents the top-level members defined in an [Environment].
class _EnvironmentModule implements Module<Callable> {
  Uri get url => css.span.sourceUrl;

  final List<Module<Callable>> upstream;
  final Map<String, Value> variables;
  final Map<String, AstNode> variableNodes;
  final Map<String, Callable> functions;
  final Map<String, Callable> mixins;
  final Extender extender;
  final CssStylesheet css;
  final bool transitivelyContainsCss;
  final bool transitivelyContainsExtensions;

  /// The environment that defines this module's members.
  final Environment _environment;

  /// A map from variable names to the modules in which those variables appear,
  /// used to determine where variables should be set.
  ///
  /// Variables that don't appear in this map are either defined directly in
  /// this module (if they appear in `_environment._variables.first`) or not
  /// defined at all.
  final Map<String, Module<Callable>> _modulesByVariable;

  factory _EnvironmentModule(
      Environment environment, CssStylesheet css, Extender extender,
      {List<Module<Callable>> forwarded}) {
    forwarded ??= const [];
    return _EnvironmentModule._(
        environment,
        css,
        extender,
        _makeModulesByVariable(forwarded),
        _memberMap(environment._variables.first,
            forwarded.map((module) => module.variables)),
        environment._variableNodes == null
            ? null
            : _memberMap(environment._variableNodes.first,
                forwarded.map((module) => module.variableNodes)),
        _memberMap(environment._functions.first,
            forwarded.map((module) => module.functions)),
        _memberMap(environment._mixins.first,
            forwarded.map((module) => module.mixins)),
        transitivelyContainsCss: css.children.isNotEmpty ||
            environment._allModules
                .any((module) => module.transitivelyContainsCss),
        transitivelyContainsExtensions: !extender.isEmpty ||
            environment._allModules
                .any((module) => module.transitivelyContainsExtensions));
  }

  /// Create [_modulesByVariable] for a set of forwarded modules.
  static Map<String, Module<Callable>> _makeModulesByVariable(
      List<Module<Callable>> forwarded) {
    if (forwarded.isEmpty) return const {};

    var modulesByVariable = <String, Module<Callable>>{};
    for (var module in forwarded) {
      if (module is _EnvironmentModule) {
        // Flatten nested forwarded modules to avoid O(depth) overhead.
        for (var child in module._modulesByVariable.values) {
          setAll(modulesByVariable, child.variables.keys, child);
        }
        setAll(modulesByVariable, module._environment._variables.first.keys,
            module);
      } else {
        setAll(modulesByVariable, module.variables.keys, module);
      }
    }
    return modulesByVariable;
  }

  /// Returns a map that exposes the public members of [localMap] as well as all
  /// the members of [otherMaps].
  static Map<String, V> _memberMap<V>(
      Map<String, V> localMap, Iterable<Map<String, V>> otherMaps) {
    localMap = PublicMemberMapView(localMap);
    if (otherMaps.isEmpty) return localMap;

    var allMaps = [
      for (var map in otherMaps) if (map.isNotEmpty) map,
      localMap
    ];
    if (allMaps.length == 1) return localMap;

    return MergedMapView(allMaps);
  }

  _EnvironmentModule._(
      this._environment,
      this.css,
      this.extender,
      this._modulesByVariable,
      this.variables,
      this.variableNodes,
      this.functions,
      this.mixins,
      {@required this.transitivelyContainsCss,
      @required this.transitivelyContainsExtensions})
      : upstream = _environment._allModules;

  void setVariable(String name, Value value, AstNode nodeWithSpan) {
    var module = _modulesByVariable[name];
    if (module != null) {
      module.setVariable(name, value, nodeWithSpan);
      return;
    }

    if (!_environment._variables.first.containsKey(name)) {
      throw SassScriptException("Undefined variable.");
    }

    _environment._variables.first[name] = value;
    if (_environment._variableNodes != null) {
      _environment._variableNodes.first[name] = nodeWithSpan;
    }
    return;
  }

  Module<Callable> cloneCss() {
    if (css.children.isEmpty) return this;

    var newCssAndExtender = cloneCssStylesheet(css, extender);
    return _EnvironmentModule._(
        _environment,
        newCssAndExtender.item1,
        newCssAndExtender.item2,
        _modulesByVariable,
        variables,
        variableNodes,
        functions,
        mixins,
        transitivelyContainsCss: transitivelyContainsCss,
        transitivelyContainsExtensions: transitivelyContainsExtensions);
  }

  String toString() => p.prettyUri(css.span.sourceUrl);
}<|MERGE_RESOLUTION|>--- conflicted
+++ resolved
@@ -5,11 +5,7 @@
 // DO NOT EDIT. This file was generated from async_environment.dart.
 // See tool/grind/synchronize.dart for details.
 //
-<<<<<<< HEAD
-// Checksum: 23da0a0dca141c7ac432dc64958c4240eeceb23d
-=======
-// Checksum: 0e6357eae4a02ebe64d8cdbf48a14797f98a418c
->>>>>>> 51b44619
+// Checksum: 587acdaa22fa4fdecfe796af866ba4dd4aa4d006
 //
 // ignore_for_file: unused_import
 
@@ -725,14 +721,10 @@
       var valueInModule = callback(module);
       if (valueInModule != null && value != null) {
         throw SassScriptException(
-<<<<<<< HEAD
-            'Multiple global modules have a $type named "$name":\n' +
+            'This $type is available from multiple global modules:\n' +
                 bulletedList(_globalModules
                     .where((module) => callback(module) != null)
                     .map((module) => p.prettyUri(module.url))));
-=======
-            'This $type is available from multiple global modules.');
->>>>>>> 51b44619
       }
 
       value = valueInModule;
