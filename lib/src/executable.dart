--- conflicted
+++ resolved
@@ -5,13 +5,9 @@
 import 'dart:async';
 import 'dart:isolate';
 
-<<<<<<< HEAD
-import 'package:args/args.dart';
 import 'package:cli_repl/cli_repl.dart';
-=======
 import 'package:dart2_constant/convert.dart' as convert;
 import 'package:source_maps/source_maps.dart';
->>>>>>> 454603d1
 import 'package:stack_trace/stack_trace.dart';
 
 import '../sass.dart';
@@ -25,115 +21,17 @@
 import 'visitor/evaluate.dart';
 
 main(List<String> args) async {
-<<<<<<< HEAD
-  var argParser = new ArgParser(allowTrailingOptions: true)
-    ..addOption('precision', hide: true)
-    ..addFlag('stdin', help: 'Read the stylesheet from stdin.')
-    ..addFlag('indented', help: 'Use the indented syntax for input from stdin.')
-    ..addMultiOption('load-path',
-        abbr: 'I',
-        valueHelp: 'PATH',
-        help: 'A path to use when resolving imports.\n'
-            'May be passed multiple times.',
-        splitCommas: false)
-    ..addOption('style',
-        abbr: 's',
-        valueHelp: 'NAME',
-        help: 'Output style.',
-        allowed: ['expanded', 'compressed'],
-        defaultsTo: 'expanded')
-    ..addFlag('color', abbr: 'c', help: 'Whether to emit terminal colors.')
-    ..addFlag('quiet', abbr: 'q', help: "Don't print warnings.")
-    ..addFlag('trace', help: 'Print full Dart stack traces for exceptions.')
-    ..addFlag('interactive',
-        abbr: 'i',
-        help: 'Run an interactive SassScript shell.',
-        negatable: false)
-    ..addFlag('help',
-        abbr: 'h', help: 'Print this usage information.', negatable: false)
-    ..addFlag('version',
-        help: 'Print the version of Dart Sass.', negatable: false)
-
-    // This is used when testing to ensure that the asynchronous evaluator path
-    // works the same as the synchronous one.
-    ..addFlag('async', hide: true);
-
-  ArgResults options;
-=======
   ExecutableOptions options;
->>>>>>> 454603d1
   try {
     options = new ExecutableOptions.parse(args);
     if (options.version) {
       print(await _loadVersion());
       exitCode = 0;
-<<<<<<< HEAD
-    });
-    return;
-  }
-
-  var color =
-      options.wasParsed('color') ? options['color'] as bool : hasTerminal;
-
-  if (options['interactive'] as bool) {
-    if (options.wasParsed('stdin') ||
-        options.wasParsed('indented') ||
-        options.wasParsed('load-path') ||
-        options.wasParsed('style') ||
-        options.wasParsed('quiet') ||
-        options.wasParsed('help')) {
-      _printUsage(argParser, "Option not supported with --interactive.");
-      exitCode = 64;
       return;
     }
-    _repl(color, options['trace'] as bool);
-    return;
-  }
-
-  var stdinFlag = options['stdin'] as bool;
-  if (options['help'] as bool ||
-      (stdinFlag
-          ? options.rest.length > 1
-          : options.rest.isEmpty || options.rest.length > 2)) {
-    _printUsage(argParser, "Compile Sass to CSS.");
-    exitCode = 64;
-    return;
-  }
-
-  var indented =
-      options.wasParsed('indented') ? options['indented'] as bool : null;
-  var logger =
-      options['quiet'] as bool ? Logger.quiet : new Logger.stderr(color: color);
-  var style = options['style'] == 'compressed'
-      ? OutputStyle.compressed
-      : OutputStyle.expanded;
-  var loadPaths = options['load-path'] as List<String>;
-  var asynchronous = options['async'] as bool;
-  try {
-    String css;
-    String destination;
-    if (stdinFlag) {
-      if (options.rest.isNotEmpty) destination = options.rest.first;
-      css = await _compileStdin(
-          indented: indented,
-          logger: logger,
-          style: style,
-          loadPaths: loadPaths,
-          asynchronous: asynchronous);
-    } else {
-      var source = options.rest.first;
-      if (options.rest.length > 1) destination = options.rest.last;
-      if (source == '-') {
-        css = await _compileStdin(
-            indented: indented,
-            logger: logger,
-            style: style,
-            loadPaths: loadPaths,
-            asynchronous: asynchronous);
-      } else if (asynchronous) {
-        css = await compileAsync(source,
-            logger: logger, style: style, loadPaths: loadPaths);
-=======
+
+    if (options.interactive) {
+      _repl(options);
       return;
     }
 
@@ -156,7 +54,6 @@
             loadPaths: options.loadPaths,
             url: url,
             sourceMap: sourceMapCallback);
->>>>>>> 454603d1
       } else {
         css = compileString(text,
             indented: options.indented,
@@ -270,16 +167,12 @@
     url = p.toUri(sourceMapPath);
   }
 
-<<<<<<< HEAD
-/// Print the usage information for Sass, with [message] as a header.
-void _printUsage(ArgParser parser, String message) {
-  print("$message\n");
-  print("Usage: sass <input> [output]\n");
-  print(parser.usage);
+  return (options.style == OutputStyle.compressed ? '' : '\n\n') +
+      '/*# sourceMappingURL=$url */';
 }
 
 /// Runs an interactive SassScript shell.
-_repl(bool color, bool trace) async {
+_repl(ExecutableOptions options) async {
   var repl = new Repl(prompt: '>> ');
   var variables = <String, internal.Value>{};
   await for (String line in repl.runAsync()) {
@@ -301,7 +194,7 @@
       var highlighted = error.span.highlight();
       var arrows = highlighted.split('\n').last.trimRight();
       var buffer = new StringBuffer();
-      if (color) {
+      if (options.color) {
         int start = arrows.length - arrows.trimLeft().length;
         buffer.write("\u001b[1F"); // move to start of input line
         buffer.write("\u001b[${start + 3}C"); // move to start of error
@@ -311,16 +204,12 @@
       }
       buffer.write("   "); // align with start of input
       buffer.writeln(arrows);
-      if (color) buffer.write("\u001b[0m");
+      if (options.color) buffer.write("\u001b[0m");
       buffer.writeln("Error: ${error.message}");
-      if (trace) {
+      if (options.trace) {
         buffer.write(new Trace.from(stackTrace).terse.toString());
       }
       print(buffer.toString().trimRight());
     }
   }
-=======
-  return (options.style == OutputStyle.compressed ? '' : '\n\n') +
-      '/*# sourceMappingURL=$url */';
->>>>>>> 454603d1
 }